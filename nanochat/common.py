"""
Common utilities for nanochat.
"""

import os
import re
import logging
import urllib.request
import torch
import torch.distributed as dist
from filelock import FileLock

class ColoredFormatter(logging.Formatter):
    """Custom formatter that adds colors to log messages."""
    # ANSI color codes
    COLORS = {
        'DEBUG': '\033[36m',    # Cyan
        'INFO': '\033[32m',     # Green
        'WARNING': '\033[33m',  # Yellow
        'ERROR': '\033[31m',    # Red
        'CRITICAL': '\033[35m', # Magenta
    }
    RESET = '\033[0m'
    BOLD = '\033[1m'
    def format(self, record):
        # Add color to the level name
        levelname = record.levelname
        if levelname in self.COLORS:
            record.levelname = f"{self.COLORS[levelname]}{self.BOLD}{levelname}{self.RESET}"
        # Format the message
        message = super().format(record)
        # Add color to specific parts of the message
        if levelname == 'INFO':
            # Highlight numbers and percentages
            message = re.sub(r'(\d+\.?\d*\s*(?:GB|MB|%|docs))', rf'{self.BOLD}\1{self.RESET}', message)
            message = re.sub(r'(Shard \d+)', rf'{self.COLORS["INFO"]}{self.BOLD}\1{self.RESET}', message)
        return message

def setup_default_logging():
    handler = logging.StreamHandler()
    handler.setFormatter(ColoredFormatter('%(asctime)s - %(name)s - %(levelname)s - %(message)s'))
    logging.basicConfig(
        level=logging.INFO,
        handlers=[handler]
    )

setup_default_logging()
logger = logging.getLogger(__name__)

def get_base_dir():
    # co-locate nanochat intermediates with other cached data in ~/.cache (by default)
    if os.environ.get("NANOCHAT_BASE_DIR"):
        nanochat_dir = os.environ.get("NANOCHAT_BASE_DIR")
    else:
        home_dir = os.path.expanduser("~")
        cache_dir = os.path.join(home_dir, ".cache")
        nanochat_dir = os.path.join(cache_dir, "nanochat")
    os.makedirs(nanochat_dir, exist_ok=True)
    return nanochat_dir

def download_file_with_lock(url, filename, postprocess_fn=None):
    """
    Downloads a file from a URL to a local path in the base directory.
    Uses a lock file to prevent concurrent downloads among multiple ranks.
    """
    base_dir = get_base_dir()
    file_path = os.path.join(base_dir, filename)
    lock_path = file_path + ".lock"

    if os.path.exists(file_path):
        return file_path

<<<<<<< HEAD
    with FileLock(lock_path):
=======
    with open(lock_path, 'w', encoding='utf-8') as lock_file:

        # Only a single rank can acquire this lock
        # All other ranks block until it is released
        fcntl.flock(lock_file.fileno(), fcntl.LOCK_EX)
>>>>>>> 12d995f5

        # Recheck after acquiring lock (another process may have downloaded it)
        if os.path.exists(file_path):
            return file_path

        # Download the content as bytes
        print(f"Downloading {url}...")
        with urllib.request.urlopen(url) as response:
            content = response.read() # bytes

        # Write to local file
        with open(file_path, 'wb') as f:
            f.write(content)
        print(f"Downloaded to {file_path}")

        # Run the postprocess function if provided
        if postprocess_fn is not None:
            postprocess_fn(file_path)

    return file_path

def print0(s="",**kwargs):
    ddp_rank = int(os.environ.get('RANK', 0))
    if ddp_rank == 0:
        print(s, **kwargs)

def print_banner():
    # Cool DOS Rebel font ASCII banner made with https://manytools.org/hacker-tools/ascii-banner/
    banner = """
                                                       █████                █████
                                                      ░░███                ░░███
     ████████    ██████   ████████    ██████   ██████  ░███████    ██████  ███████
    ░░███░░███  ░░░░░███ ░░███░░███  ███░░███ ███░░███ ░███░░███  ░░░░░███░░░███░
     ░███ ░███   ███████  ░███ ░███ ░███ ░███░███ ░░░  ░███ ░███   ███████  ░███
     ░███ ░███  ███░░███  ░███ ░███ ░███ ░███░███  ███ ░███ ░███  ███░░███  ░███ ███
     ████ █████░░████████ ████ █████░░██████ ░░██████  ████ █████░░███████  ░░█████
    ░░░░ ░░░░░  ░░░░░░░░ ░░░░ ░░░░░  ░░░░░░   ░░░░░░  ░░░░ ░░░░░  ░░░░░░░░   ░░░░░
    """
    print0(banner)

def is_ddp():
    # TODO is there a proper way
    return int(os.environ.get('RANK', -1)) != -1

def get_dist_info():
    if is_ddp():
        assert all(var in os.environ for var in ['RANK', 'LOCAL_RANK', 'WORLD_SIZE'])
        ddp_rank = int(os.environ['RANK'])
        ddp_local_rank = int(os.environ['LOCAL_RANK'])
        ddp_world_size = int(os.environ['WORLD_SIZE'])
        return True, ddp_rank, ddp_local_rank, ddp_world_size
    else:
        return False, 0, 0, 1

def autodetect_device_type():
    # prefer to use CUDA if available, otherwise use MPS, otherwise fallback on CPU
    if torch.cuda.is_available():
        device_type = "cuda"
    elif torch.backends.mps.is_available():
        device_type = "mps"
    else:
        device_type = "cpu"
    print0(f"Autodetected device type: {device_type}")
    return device_type

def compute_init(device_type="cuda"): # cuda|cpu|mps
    """Basic initialization that we keep doing over and over, so make common."""

    assert device_type in ["cuda", "mps", "cpu"], "Invalid device type atm"
    if device_type == "cuda":
        assert torch.cuda.is_available(), "Your PyTorch installation is not configured for CUDA but device_type is 'cuda'"
    if device_type == "mps":
        assert torch.backends.mps.is_available(), "Your PyTorch installation is not configured for MPS but device_type is 'mps'"

    # Reproducibility
    torch.manual_seed(42)
    if device_type == "cuda":
        torch.cuda.manual_seed(42)
    # skipping full reproducibility for now, possibly investigate slowdown later
    # torch.use_deterministic_algorithms(True)

    # Precision
    if device_type == "cuda":
        torch.set_float32_matmul_precision("high") # uses tf32 instead of fp32 for matmuls

    # Distributed setup: Distributed Data Parallel (DDP), optional, and requires CUDA
    ddp, ddp_rank, ddp_local_rank, ddp_world_size = get_dist_info()
    if ddp and device_type == "cuda":
        device = torch.device("cuda", ddp_local_rank)
        torch.cuda.set_device(device)  # make "cuda" default to this device
        dist.init_process_group(backend="nccl", device_id=device)
        dist.barrier()
    else:
        device = torch.device(device_type) # mps|cpu

    if ddp_rank == 0:
        logger.info(f"Distributed world size: {ddp_world_size}")

    return ddp, ddp_rank, ddp_local_rank, ddp_world_size, device

def compute_cleanup():
    """Companion function to compute_init, to clean things up before script exit"""
    if is_ddp():
        dist.destroy_process_group()

class DummyWandb:
    """Useful if we wish to not use wandb but have all the same signatures"""
    def __init__(self):
        pass
    def log(self, *args, **kwargs):
        pass
    def finish(self):
        pass<|MERGE_RESOLUTION|>--- conflicted
+++ resolved
@@ -70,17 +70,11 @@
     if os.path.exists(file_path):
         return file_path
 
-<<<<<<< HEAD
     with FileLock(lock_path):
-=======
-    with open(lock_path, 'w', encoding='utf-8') as lock_file:
-
         # Only a single rank can acquire this lock
         # All other ranks block until it is released
-        fcntl.flock(lock_file.fileno(), fcntl.LOCK_EX)
->>>>>>> 12d995f5
 
-        # Recheck after acquiring lock (another process may have downloaded it)
+        # Recheck after acquiring lock
         if os.path.exists(file_path):
             return file_path
 
